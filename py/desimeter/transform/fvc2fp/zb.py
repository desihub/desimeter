"""
Utility functions to fit and apply coordinates transformation from FVC to FP
"""

import os
import json
from pkg_resources import resource_filename

import numpy as np
from astropy.table import Table,Column
from scipy.optimize import minimize

# from desimodel.focalplane.geometry import qs2xy,xy2qs
from desiutil.log import get_logger

from .base import FVC2FP_Base
from desimeter.transform.zhaoburge import getZhaoBurgeXY, getZhaoBurgeTerm

#- Utility transforms to/from reduced [-1,1] coordinates
def _reduce_xyfp(x, y):
    """
    Rescale FP xy coordinates [-420,420] -> [-1,1] and flip x axis
    """
    a = 420.0
    return -x/a, y/a

def _expand_xyfp(x, y):
    """
    Undo _redux_xyfp() transform
    """
    a = 420.0
    return -x*a, y*a

def _reduce_xyfvc(x, y):
    """
    Rescale FVC xy pix coords [0,6000] -> [-1,1]
    """
    c = 3000.0
    return (x-c)/c, (y-c)/c

def _expand_xyfvc(x, y):
    """
    Undo _redux_xyfvc() transform
    """
    c = 3000.0
    return (x+1)*c, (y+1)*c

#- Tranformation in reduced coordinates space, to be used by minimizer
def transform(x, y, scale, rotation, offset_x, offset_y, zbcoeffs=None):
    """
    TODO: document
    """
    x = x + offset_x
    y = y + offset_y
    xx = (x*np.cos(rotation) - y*np.sin(rotation))*scale # + offset_x
    yy = (x*np.sin(rotation) + y*np.cos(rotation))*scale # + offset_y

    if zbcoeffs is not None:
        dx, dy = getZhaoBurgeXY(zbcoeffs, xx, yy)
        xx += dx
        yy += dy

    return xx, yy

def fit_scale_rotation_offset(x, y, xp, yp, fitzb=False):
    """
    Fit scale, rotation, offset plus optional Zhao-Burge corrections
    for x,y -> xp,yp.

    TODO: document details
    """

    def func(params, x, y, xp, yp, fitzb):
        scale, rotation, offset_x, offset_y = params[0:4]
        xx, yy = transform(x, y, scale, rotation, offset_x, offset_y)

        if fitzb:
            c, zbx, zby = fitZhaoBurge(xx, yy, xp, yp)
            xx += zbx
            yy += zby

        dr2 = np.sum((xx-xp)**2 + (yy-yp)**2)
        return dr2

    p0 = np.array([1.0, 0.0, 0.0, 0.0])
    p = minimize(func, p0, args=(x, y, xp, yp, fitzb)) #, method='Nelder-Mead')

    scale, rotation, offset_x, offset_y = p.x
    if fitzb:
        #- including ZB in every iteration is ~10x better than fitting
        #- scale,rotation,offset, then separately fitting ZB
        xx, yy = transform(x, y, scale, rotation, offset_x, offset_y)
        zbcoeffs, zbx, zby = fitZhaoBurge(xx, yy, xp, yp)
        return scale, rotation, offset_x, offset_y, zbcoeffs
    else:
        return scale, rotation, offset_x, offset_y

def fitZhaoBurge(x, y, xp, yp):
    dx = xp-x
    dy = yp-y

    nx = len(x)
    nzb = 8
    H = np.zeros((2*nx, nzb))
    for i in range(nzb):
        zbx, zby, name = getZhaoBurgeTerm(i, x, y)
        H[0:nx, i] = zbx
        H[nx:, i] = zby

    A = H.T.dot(H)
    b = H.T.dot(np.concatenate([dx, dy]))
    c = np.linalg.solve(A, b)

    zbx, zby = getZhaoBurgeXY(c, x, y)

    return c, zbx, zby

#-------------------------------------------------------------------------

class FVCFP_ZhaoBurge(FVC2FP_Base):
    def tojson(self):
        params = dict()
        params['method'] = 'Zhao-Burge'
        params['version'] = '1'
        params['scale'] = self.scale
        params['rotation'] = self.rotation
        params['offset_x'] = self.offset_x
        params['offset_y'] = self.offset_y
        params['zbcoeffs'] = list(self.zbcoeffs)
        return json.dumps(params)

    @classmethod
    def fromjson(cls, jsonstring):
        tx = cls()
        params = json.loads(jsonstring)
        assert params['method'] == 'Zhao-Burge'
        assert params['version'] == '1'
        tx.scale = params['scale']
        tx.rotation = params['rotation']
        tx.offset_x = params['offset_x']
        tx.offset_y = params['offset_y']
        tx.zbcoeffs = np.asarray(params['zbcoeffs'])
        return tx

    def fit(self, spots, metrology=None, update_spots=False):
        """TODO: document"""
        log = get_logger()
        if metrology is not None:
            self.metrology = metrology
        else:
            filename = resource_filename('desimeter',"data/fp-metrology.csv")
            if not os.path.isfile(filename) :
                log.error("cannot find {}".format(filename))
                raise IOError("cannot find {}".format(filename))
            log.info("reading fiducials metrology in {}".format(filename))
            self.metrology = Table.read(filename,format="csv")

        #- Trim spots to just fiducial spots (not posioners, not unmatchs spots)
        ii = np.where((spots['LOCATION']>0) & (spots['PINHOLE_ID']>0))[0]
        fidspots = spots[ii]

        #- trim metrology to just the ones that have spots
        fidspots_pinloc = fidspots['LOCATION']*10 + fidspots['PINHOLE_ID']
        metro_pinloc = self.metrology['LOCATION']*10 + self.metrology['PINHOLE_ID']
        jj = np.where(np.in1d(metro_pinloc, fidspots_pinloc))[0]
        metrology = self.metrology[jj]

        #- Sort so that they match each other
        fidspots.sort(keys=('LOCATION', 'PINHOLE_ID'))
        metrology.sort(keys=('LOCATION', 'PINHOLE_ID'))
        assert np.all(fidspots['LOCATION'] == metrology['LOCATION'])
        assert np.all(fidspots['PINHOLE_ID'] == metrology['PINHOLE_ID'])

        #- Get reduced coordinates
        rxpix, rypix = _reduce_xyfvc(fidspots['XPIX'], fidspots['YPIX'])
        rxfp, ryfp = _reduce_xyfp(metrology['X_FP'], metrology['Y_FP'])

        #- Perform fit
        scale, rotation, offset_x, offset_y, zbcoeffs = \
            fit_scale_rotation_offset(rxpix, rypix, rxfp, ryfp, fitzb=True)

        self.scale = scale
        self.rotation = rotation
        self.offset_x = offset_x
        self.offset_y = offset_y
        self.zbcoeffs = zbcoeffs

        #- Goodness of fit
        xfp_fidmeas, yfp_fidmeas = self.fvc2fp(fidspots['XPIX'], fidspots['YPIX'])
        dx = (metrology['X_FP'] - xfp_fidmeas)
        dy = (metrology['Y_FP'] - yfp_fidmeas)
        dr = np.sqrt(dx**2 + dy**2)
        log.info('Mean, median, RMS distance = {:.1f}, {:.1f}, {:.1f} um'.format(
            1000*np.mean(dr), 1000*np.median(dr), 1000*np.sqrt(np.mean(dr**2))))

        if update_spots:
            xfp_meas, yfp_meas = self.fvc2fp(spots['XPIX'], spots['YPIX'])
            spots["X_FP"] = xfp_meas
            spots["Y_FP"] = yfp_meas
<<<<<<< HEAD
            spots["X_FP_METRO"] = np.zeros(xfp_meas.size)
            spots["Y_FP_METRO"] = np.zeros(xfp_meas.size)
            kk=spots[ii].argsort(keys=('LOCATION', 'PINHOLE_ID'))
            ii=ii[kk]
            pp=self.metrology[jj].argsort(keys=('LOCATION', 'PINHOLE_ID'))
            jj=jj[pp]
            metrology.sort(keys=('LOCATION', 'PINHOLE_ID'))
            spots["X_FP_METRO"][ii] = self.metrology['X_FP'][jj]
            spots["Y_FP_METRO"][ii] = self.metrology['Y_FP'][jj]
=======

            #- the metrology table is in a different order than the original
            #- spots table, which is also a superset of the fidicual spots
            #- matched to the metrology, so find the sorting of the metrology
            #- that will match the order that they appear in the spots table
            iifid = (spots['LOCATION']>0) & (spots['PINHOLE_ID']>0)
            fidspots_pinloc = (spots['LOCATION']*10 + spots['PINHOLE_ID'])[iifid]
            metro_pinloc = metrology['LOCATION']*10 + metrology['PINHOLE_ID']

            ii = np.argsort(np.argsort(fidspots_pinloc))
            jj = np.argsort(metro_pinloc)
            kk = jj[ii]

            #- Check that we got that dizzying array of argsorts right
            assert np.all(spots['LOCATION'][iifid] == metrology['LOCATION'][kk])
            assert np.all(spots['PINHOLE_ID'][iifid] == metrology['PINHOLE_ID'][kk])

            #- Update the spots table with metrology columns
            #- TODO: used masked arrays in addition to default=0
            spots["X_FP_METRO"] = np.zeros(len(spots))
            spots["Y_FP_METRO"] = np.zeros(len(spots))
            spots["Z_FP_METRO"] = np.zeros(len(spots))
            spots["X_FP_METRO"][iifid] = metrology['X_FP'][kk]
            spots["Y_FP_METRO"][iifid] = metrology['Y_FP'][kk]
            spots["Z_FP_METRO"][iifid] = metrology['Z_FP'][kk]
>>>>>>> d37e6036

    def fvc2fp(self, xpix, ypix, xerr=None, yerr=None):
        """
        Converts fiber view camera pixel x,y -> focal plane x,y
        """
        rx, ry = _reduce_xyfvc(xpix, ypix)
        rxfp, ryfp = transform(rx, ry, self.scale, self.rotation,
            self.offset_x, self.offset_y, self.zbcoeffs)
        xfp, yfp = _expand_xyfp(rxfp, ryfp)
        return xfp, yfp

    def fp2fvc(self, xfp, yfp):
        """
        Converts focal plane x,y -> fiber view camera pixel x,y
        """
        rxfp, ryfp = _reduce_xyfp(xfp, yfp)

        #- first undo Zhao-Burge terms
        #- Iteratively find the correction, since we aren't interested
        #- in the correction at rxfp,ryfp but rather the correction at
        #- a different rx,ry that when applies becomes rxfp, ryfp
        dx = dy = 0.0
        for i in range(20):
            dx2, dy2 = getZhaoBurgeXY(self.zbcoeffs, rxfp-dx, ryfp-dy)
            dmax = max(np.max(np.abs(dx2-dx)), np.max(np.abs(dy2-dy)))
            dx, dy = dx2, dy2
            if dmax < 1e-12:
                break

        rxfp -= dx
        ryfp -= dy

        #- Then apply inverse scale, roation, offset
        rxfp /= self.scale
        ryfp /= self.scale

        xx = (rxfp*np.cos(-self.rotation) - ryfp*np.sin(-self.rotation))
        yy = (rxfp*np.sin(-self.rotation) + ryfp*np.cos(-self.rotation))

        xx -= self.offset_x
        yy -= self.offset_y

        xpix, ypix = _expand_xyfvc(xx, yy)

        return xpix, ypix<|MERGE_RESOLUTION|>--- conflicted
+++ resolved
@@ -197,17 +197,6 @@
             xfp_meas, yfp_meas = self.fvc2fp(spots['XPIX'], spots['YPIX'])
             spots["X_FP"] = xfp_meas
             spots["Y_FP"] = yfp_meas
-<<<<<<< HEAD
-            spots["X_FP_METRO"] = np.zeros(xfp_meas.size)
-            spots["Y_FP_METRO"] = np.zeros(xfp_meas.size)
-            kk=spots[ii].argsort(keys=('LOCATION', 'PINHOLE_ID'))
-            ii=ii[kk]
-            pp=self.metrology[jj].argsort(keys=('LOCATION', 'PINHOLE_ID'))
-            jj=jj[pp]
-            metrology.sort(keys=('LOCATION', 'PINHOLE_ID'))
-            spots["X_FP_METRO"][ii] = self.metrology['X_FP'][jj]
-            spots["Y_FP_METRO"][ii] = self.metrology['Y_FP'][jj]
-=======
 
             #- the metrology table is in a different order than the original
             #- spots table, which is also a superset of the fidicual spots
@@ -233,7 +222,6 @@
             spots["X_FP_METRO"][iifid] = metrology['X_FP'][kk]
             spots["Y_FP_METRO"][iifid] = metrology['Y_FP'][kk]
             spots["Z_FP_METRO"][iifid] = metrology['Z_FP'][kk]
->>>>>>> d37e6036
 
     def fvc2fp(self, xpix, ypix, xerr=None, yerr=None):
         """
