--- conflicted
+++ resolved
@@ -75,12 +75,9 @@
                     help = 'turbulence correction assuming offsets between measured and expected coordinates are not spatially correlated. Only used in conjunction with option --expected-positions.')
 parser.add_argument('--turbulence-correction-with-pol', action = 'store_true',
                     help = 'turbulence correction using local polynomial fit instead of Gaussian processes.')
-<<<<<<< HEAD
 parser.add_argument('--spotmatch-match-radius-pixels', type = float, default = 70, required = False, help = "spotmatch matching radius")
-=======
 parser.add_argument('--make-directory', action='store_true',
                     help='Make directory for output if needed.')
->>>>>>> d3642183
 
 args  = parser.parse_args()
 log   = get_logger()
