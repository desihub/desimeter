--- conflicted
+++ resolved
@@ -56,10 +56,6 @@
 
 #tx = FVCFP_Polynomial()
 tx = FVCFP_ZhaoBurge()
-<<<<<<< HEAD
-
-=======
->>>>>>> d37e6036
 tx.fit(spots, update_spots=True)
 # spots = fit_fvc2fp(spots)
 
